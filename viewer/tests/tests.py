<<<<<<< HEAD
from django.test import TestCase, LiveServerTestCase
from viewer.models import Contract, User, Customer
=======
from django.test import LiveServerTestCase
>>>>>>> 2d898c78
from selenium import webdriver
from selenium.webdriver.common.by import By
from django.contrib.auth.models import User
import time


<<<<<<< HEAD
# Tento test ověřuje, že model Contract se správně inicializuje s požadovanými hodnotami při jeho vytváření.
class ContractModelTest(TestCase):
    def setUp(self):
        # Vytvoření uživatele a zákazníka
        self.user = User.objects.create(username="testuser")
        self.customer = Customer.objects.create(last_name="testcustomer")

    def test_contract_creation(self):
        # Vytvoření kontraktu
        contract = Contract.objects.create(
            contract_name="Test Contract",
            user=self.user,
            customer=self.customer,
            status="0",  # V procesu
        )

        # assertEqual metody kontrolují, zda jsou hodnoty nastavené na kontraktu správně
        self.assertEqual(contract.contract_name, "Test Contract")
        self.assertEqual(contract.user, self.user)
        self.assertEqual(contract.customer, self.customer)
        self.assertEqual(contract.status, "0")  # V procesu


=======
>>>>>>> 2d898c78
class MySeleniumTests(LiveServerTestCase):
    @classmethod
    def setUpClass(cls):
        super().setUpClass()
        # Set up the WebDriver (make sure the path is correct if needed)
        cls.selenium = webdriver.Chrome()
        cls.selenium.implicitly_wait(10)

        cls.admin_user = User.objects.create_superuser(
            username='admin',
            password='admin',
            email='admin@example.com'
        )


    @classmethod
    def tearDownClass(cls):
        cls.selenium.quit()
        super().tearDownClass()

    def test_login(self):
        # Access the live server URL
        self.selenium.get(f'{self.live_server_url}/registration/login/')
        time.sleep(2)
        # Find the username and password input fields and fill them
        username_input = self.selenium.find_element(By.NAME, "username")
        password_input = self.selenium.find_element(By.NAME, "password")
        username_input.send_keys('admin')
        password_input.send_keys('admin')
        time.sleep(2)
        # Submit the form
        self.selenium.find_element(By.XPATH, '//button[@type="submit"]').click()
        time.sleep(2)

        # Test that we successfully logged in (check for a successful redirect or message)
        self.assertIn("Vítejte, admin!", self.selenium.page_source)<|MERGE_RESOLUTION|>--- conflicted
+++ resolved
@@ -1,41 +1,10 @@
-<<<<<<< HEAD
-from django.test import TestCase, LiveServerTestCase
-from viewer.models import Contract, User, Customer
-=======
 from django.test import LiveServerTestCase
->>>>>>> 2d898c78
 from selenium import webdriver
 from selenium.webdriver.common.by import By
 from django.contrib.auth.models import User
 import time
 
 
-<<<<<<< HEAD
-# Tento test ověřuje, že model Contract se správně inicializuje s požadovanými hodnotami při jeho vytváření.
-class ContractModelTest(TestCase):
-    def setUp(self):
-        # Vytvoření uživatele a zákazníka
-        self.user = User.objects.create(username="testuser")
-        self.customer = Customer.objects.create(last_name="testcustomer")
-
-    def test_contract_creation(self):
-        # Vytvoření kontraktu
-        contract = Contract.objects.create(
-            contract_name="Test Contract",
-            user=self.user,
-            customer=self.customer,
-            status="0",  # V procesu
-        )
-
-        # assertEqual metody kontrolují, zda jsou hodnoty nastavené na kontraktu správně
-        self.assertEqual(contract.contract_name, "Test Contract")
-        self.assertEqual(contract.user, self.user)
-        self.assertEqual(contract.customer, self.customer)
-        self.assertEqual(contract.status, "0")  # V procesu
-
-
-=======
->>>>>>> 2d898c78
 class MySeleniumTests(LiveServerTestCase):
     @classmethod
     def setUpClass(cls):
