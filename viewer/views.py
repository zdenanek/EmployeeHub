--- conflicted
+++ resolved
@@ -1,25 +1,19 @@
 from django.contrib.auth.decorators import login_required
 from django.db.models import Max, Q
-<<<<<<< HEAD
 from django.shortcuts import render, get_object_or_404
-=======
 from django.forms import inlineformset_factory
 from django.shortcuts import render, get_object_or_404, redirect
->>>>>>> ba628857
 from django.urls import reverse_lazy
 from django.views.decorators.csrf import csrf_exempt
 from django.views.generic import ListView, CreateView, UpdateView, DeleteView, TemplateView, FormView, DetailView
 
-<<<<<<< HEAD
 from .models import Contract, Customer, SubContract, Comment
 from .forms import SignUpForm, ContractForm, CustomerForm, SubContractForm, CommentForm, SearchForm
-=======
 from .models import Contract, Customer, Position, SubContract, Event, Comment, UserProfile, BankAccount, \
     EmployeeInformation, EmergencyContact
 from .forms import SignUpForm, ContractForm, CustomerForm, SubContractForm, CommentForm, \
     SearchForm, EmployeeInformationForm, BankAccountForm, EmergencyContactFormSet, BaseEmergencyContactFormSet, \
     EmergencyContactForm
->>>>>>> ba628857
 
 from django.contrib.auth.models import User
 from django.contrib.auth import get_user_model
