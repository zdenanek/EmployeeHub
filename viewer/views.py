from django.contrib.auth.decorators import login_required
from django.shortcuts import render, get_object_or_404
from django.urls import reverse_lazy
from django.views.generic import ListView, CreateView, UpdateView, DeleteView, TemplateView, FormView

from .models import Contract, Customer, Position, SubContract
from .forms import SignUpForm, ContractForm, CustomerForm, SubContractForm, SubContractFormUpdate, CommentForm

from django.contrib.auth import get_user_model
User = get_user_model()

# Funkce, která slouží k zobrazení konkrétního detailu kontraktu
def contract_detail(request, contract_id):# Tato funkce přijímá 2 argumenty (request: HTTP požadavek a ontract_id: Parametr, který představuje ID konkrétního kontraktu, který chceme načíst.
    contract = get_object_or_404(Contract, id=contract_id) # get_object_or_404: Tato funkce se pokusí načíst kontrakt z databáze podle zadaného contract_id
    return render(request, 'detail_contract.html', {'contract': contract}) # Funkce render kombinuje šablonu s kontextovými daty (contract). Šablona 'detail_contract.html' se použije k zobrazení detailů kontraktu. Objekt contract se předává do šablony pomocí kontextového slovníku {'contract': contract}, aby šablona mohla přistupovat k detailům kontraktu a zobrazit je.

# Funkce pro získání všech subcontraktů
def show_subcontracts(request):
    subcontracts = SubContract.objects.all()
    return render(request, 'subcontract.html', {'subcontracts': subcontracts})


def subcontract_detail(request, subcontract_id):
    subcontracts = get_object_or_404(SubContract, id=subcontract_id)
    return render(request, 'detail_subcontract.html', {'subcontracts': subcontracts})


class HomepageView(TemplateView):
    template_name = 'homepage.html'

    def get_context_data(self, **kwargs):
        context = super().get_context_data(**kwargs)
        context['customers'] = Customer.objects.all()
        context['users'] = User.objects.all()
        context['contracts'] = Contract.objects.all()
        context['positions'] = Position.objects.all()
        return context


class ContractListView(ListView):
    model = Contract
    template_name = 'contracts_homepage.html'


# from logging import getLogger
# LOGGER = getLogger()
class ContractCreateView(CreateView):
    template_name = 'form.html'
    form_class = ContractForm
    success_url = reverse_lazy('navbar_contracts_all')

    # def form_invalid(self, form):
    #     LOGGER.warning(f'User provided invalid data. {form.errors}')
    #     return super().form_invalid(form)


class ContractUpdateView(UpdateView):
    template_name = "form.html"
    model = Contract
    form_class = ContractForm
    success_url = reverse_lazy("homepage")


class ContractDeleteView(DeleteView):
    template_name = "form.html"
    model = Contract
    success_url = reverse_lazy('navbar_contracts_all')


class CustomerView(ListView):
    model = Customer
    template_name = 'customers.html'


class CustomerCreateView(CreateView):
    template_name = 'form.html'
    form_class = CustomerForm
    success_url = reverse_lazy('navbar_customers')


class CustomerUpdateView(UpdateView):
    template_name = 'form.html'
    model = Customer
    form_class = CustomerForm
    success_url = reverse_lazy('navbar_customers')


class CustomerDeleteView(DeleteView):
    template_name = 'form.html'
    model = Customer
    success_url = reverse_lazy('navbar_customers')


class UserListView(ListView):
    model = User
    template_name = 'users.html'


class PositionListView(ListView):
    model = Position
    template_name = 'positions.html'


class CustomerListView(ListView):
    model = Customer
    template_name = 'customers.html'


class ContractListView(ListView):
    model = Contract
    template_name = 'navbar_contracts.html'


class ContractAllListView(ListView):
    model = Contract
    template_name = 'navbar_contracts_all.html'



class SignUpView(CreateView):
    template_name = 'form.html'
    form_class = SignUpForm
    success_url = reverse_lazy('homepage')
    
from django.contrib.auth.views import LoginView, PasswordChangeView

class SubmittableLoginView(LoginView):
    template_name = 'login.html'


class SubmittablePasswordChangeView(PasswordChangeView):
  template_name = 'form.html'
  success_url = reverse_lazy('homepage')


class SubContractView(ListView):
    model = SubContract
    template_name = 'subcontract.html'


class SubContractCreateView(FormView):
    template_name = 'form.html'
    form_class = SubContractForm
    success_url = reverse_lazy('navbar_contracts_all')

    def form_valid(self, form):
        new_sub_contract = form.save(commit=False)
        new_sub_contract.contract = Contract.objects.get(pk=int(self.kwargs["param"]))
        #TODO - ze SubContractForm "smažte" contract field. (místo __all__ dáte jen ['subcontract_name'])
        #TODO subcontract_number bych smazal z modelu a nahradil ho pomocí .pk, které již má každý model
        #alternativně zde můžete použít toto:
        #new_sub_contract.subcontract_number = 7
        new_sub_contract.subcontract_number = SubContract.objects.filter(contract=new_sub_contract.contract).count() + 1

        new_sub_contract.save()
        #pomocí self.request.user zkontroluji, že jsou práva OK
        return super().form_valid(form)


class SubContractUpdateView(UpdateView):
    template_name = "form.html"
    model = SubContract
    form_class = SubContractForm
    success_url = reverse_lazy("navbar_contracts")


class SubContractDeleteView(DeleteView):
    template_name = "form.html"
    model = SubContract
    success_url = reverse_lazy('navbar_contracts')


<<<<<<< HEAD
class CommentCreateView(CreateView):
    template_name = "form.html"
    form_class = CommentForm
    success_url = reverse_lazy('detail_contract')

    def form_valid(self, form):
        new_comment = form.save(commit=False)
        new_comment.subcontract = SubContract.objects.get(pk=int(self.kwargs["pk"]))
        new_comment.save()
        return super().form_valid(form)

    pass
=======
from django.http import JsonResponse
from .models import Event  # Předpokládejme, že máš model pro události
def events_feed(request):
    events = Event.objects.all()
    events_list = []
    for event in events:
        events_list.append({
            'title': event.name,
            'start': event.start_time.strftime("%Y-%m-%dT%H:%M:%S"),
            'end': event.end_time.strftime("%Y-%m-%dT%H:%M:%S"),
        })
    return JsonResponse(events_list, safe=False)


def calendar_view(request):
    return render(request, 'calendar.html')
>>>>>>> d3269fd7
<|MERGE_RESOLUTION|>--- conflicted
+++ resolved
@@ -170,7 +170,6 @@
     success_url = reverse_lazy('navbar_contracts')
 
 
-<<<<<<< HEAD
 class CommentCreateView(CreateView):
     template_name = "form.html"
     form_class = CommentForm
@@ -183,7 +182,8 @@
         return super().form_valid(form)
 
     pass
-=======
+
+
 from django.http import JsonResponse
 from .models import Event  # Předpokládejme, že máš model pro události
 def events_feed(request):
@@ -199,5 +199,4 @@
 
 
 def calendar_view(request):
-    return render(request, 'calendar.html')
->>>>>>> d3269fd7
+    return render(request, 'calendar.html')