import json

from django.contrib.auth.decorators import login_required
from django.http import JsonResponse
from django.shortcuts import render, get_object_or_404
from django.template.base import kwarg_re
from django.urls import reverse_lazy
from django.utils.dateparse import parse_datetime
from django.views.decorators.csrf import csrf_exempt
from django.views.generic import ListView, CreateView, UpdateView, DeleteView, TemplateView, FormView, DetailView

from .models import Contract, Customer, Position, SubContract, Event
from .forms import SignUpForm, ContractForm, CustomerForm, SubContractForm, SubContractFormUpdate, CommentForm

from django.contrib.auth import get_user_model
User = get_user_model()


def contract_detail(request, contract_id):
    contract = get_object_or_404(Contract, id=contract_id)
    return render(request, 'detail_contract.html', {'contract': contract})


def show_subcontracts(request):
    subcontracts = SubContract.objects.all()
    return render(request, 'subcontract.html', {'subcontracts': subcontracts})


def subcontract_detail(request, subcontract_id):
    subcontract = get_object_or_404(SubContract, pk=subcontract_id)
    contract = subcontract.contract
    return render(request, 'detail_subcontract.html', {'subcontract': subcontract, 'contract': contract})


class HomepageView(TemplateView):
    template_name = 'homepage.html'

    def get_context_data(self, **kwargs):
        context = super().get_context_data(**kwargs)
        context['customers'] = Customer.objects.all()
        context['users'] = User.objects.all()
        context['contracts'] = Contract.objects.all()
        context['positions'] = Position.objects.all()
        return context


class ContractCreateView(CreateView):
    template_name = 'form.html'
    form_class = ContractForm
    success_url = reverse_lazy('navbar_contracts_all')


class ContractUpdateView(UpdateView):
    template_name = "form.html"
    model = Contract
    form_class = ContractForm
    success_url = reverse_lazy("navbar_contracts_all")


class ContractDeleteView(DeleteView):
    template_name = "form.html"
    model = Contract
    success_url = reverse_lazy('navbar_contracts_all')


class CustomerView(ListView):
    model = Customer
    template_name = 'customers.html'


class CustomerCreateView(CreateView):
    template_name = 'form.html'
    form_class = CustomerForm
    success_url = reverse_lazy('navbar_customers')


class CustomerUpdateView(UpdateView):
    template_name = 'form.html'
    model = Customer
    form_class = CustomerForm
    success_url = reverse_lazy('navbar_customers')


class CustomerDeleteView(DeleteView):
    template_name = 'form.html'
    model = Customer
    success_url = reverse_lazy('navbar_customers')


class UserListView(ListView):
    model = User
    template_name = 'users.html'


class PositionListView(ListView):
    model = Position
    template_name = 'positions.html'


class CustomerListView(ListView):
    model = Customer
    template_name = 'customers.html'


class ContractListView(ListView):
    model = Contract
    template_name = 'navbar_contracts.html'


class ContractAllListView(ListView):
    model = Contract
    template_name = 'navbar_contracts_all.html'


class SignUpView(CreateView):
    template_name = 'form.html'
    form_class = SignUpForm
    success_url = reverse_lazy('homepage')
    
from django.contrib.auth.views import LoginView, PasswordChangeView


class SubmittableLoginView(LoginView):
    template_name = 'login.html'


class SubmittablePasswordChangeView(PasswordChangeView):
  template_name = 'form.html'
  success_url = reverse_lazy('homepage')


class SubContractView(ListView):
    model = SubContract
    template_name = 'subcontract.html'


class SubContractCreateView(FormView):
    template_name = 'form.html'
    form_class = SubContractForm

    def form_valid(self, form):
        new_sub_contract = form.save(commit=False)
        new_sub_contract.contract = Contract.objects.get(pk=int(self.kwargs["param"]))
        new_sub_contract.subcontract_number = SubContract.objects.filter(contract=new_sub_contract.contract).count() + 1
        new_sub_contract.save()
        return super().form_valid(form)

    def get_success_url(self):
        return reverse_lazy('contract_detail', kwargs={'pk': self.kwargs['param']})


class SubContractUpdateView(UpdateView):
    template_name = "form.html"
    model = SubContract
    form_class = SubContractForm

    def get_object(self):
        contract_pk = self.kwargs.get("contract_pk")
        subcontract_number = self.kwargs.get("subcontract_number")
        return SubContract.objects.get(contract__pk=contract_pk, subcontract_number=subcontract_number)

    def get_success_url(self):
        return reverse_lazy('contract_detail', kwargs={'pk': self.kwargs['contract_pk']})


class SubContractDeleteView(DeleteView):
    template_name = "form.html"
    model = SubContract

    def get_success_url(self):
        contract_id = self.object.contract.id
        return reverse_lazy('contract_detail', kwargs={'pk': contract_id})


class CommentCreateView(CreateView):
    template_name = "form.html"
    form_class = CommentForm

    def form_valid(self, form):
        new_comment = form.save(commit=False)
        new_comment.subcontract = SubContract.objects.get(pk=int(self.kwargs["pk"]))
        new_comment.save()
        return super().form_valid(form)

    def get_success_url(self):
        subcontract = SubContract.objects.get(pk=int(self.kwargs["pk"]))
        contract_id = subcontract.contract.pk
        return reverse_lazy('contract_detail', kwargs={'pk': contract_id})


<<<<<<< HEAD
def events_feed(request):
    events = Event.objects.all()
    events_list = []
    for event in events:
        events_list.append({
            'title': event.name,
            'start': event.start_time.strftime("%Y-%m-%dT%H:%M:%S"),
            'end': event.end_time.strftime("%Y-%m-%dT%H:%M:%S"),
        })
    return JsonResponse(events_list, safe=False)
=======
from django.http import JsonResponse
from .models import Event # Předpokládejme, že máš model pro události
import json
from datetime import datetime
from django.contrib.auth.models import Group


def calendar_view(request):
    return render(request, 'calendar.html')
>>>>>>> 94ad55eb


@csrf_exempt
def create_event(request):
    if request.method == 'POST':
        data = json.loads(request.body)
        title = data.get('title')
        start_time = data.get('start_time')
        end_time = data.get('end_time')
        group_name = data.get('group')

        group = Group.objects.filter(name=group_name).first()
        if group:
            event = Event.objects.create(
                title=title,
                start_time=datetime.strptime(start_time, '%Y-%m-%dT%H:%M'),
                end_time=datetime.strptime(end_time, '%Y-%m-%dT%H:%M'),
                group=group
            )
            return JsonResponse({'status': 'success'})
        else:
            return JsonResponse({'status': 'error', 'message': 'Group not found'})
    return JsonResponse({'status': 'error', 'message': 'Invalid request method'})


def events_feed(request):
    events = Event.objects.all()
    events_data = [
        {
            'title': getattr(event, 'title', 'Untitled Event'),
            'start': event.start_time.isoformat(),
            'end': event.end_time.isoformat(),
            'group': getattr(event.group, 'name', 'No Group')
        } for event in events
    ]
    return JsonResponse(events_data, safe=False)

def get_groups(request):
    groups = Group.objects.all()
    groups_data = [{'name': group.name} for group in groups]
    return JsonResponse(groups_data, safe=False)

def delete_event(request, event_id):
    if request.method == 'DELETE':
        try:
            event = Event.objects.get(pk=event_id)
            event.delete()
            return JsonResponse({'status': 'success'})
        except Event.DoesNotExist:
            return JsonResponse({'status': 'error', 'message': 'Event not found'})
    return JsonResponse({'status': 'error', 'message': 'Invalid request method'})



@csrf_exempt
def update_event(request, event_id):
    if request.method == 'PUT':
        data = json.loads(request.body)
        try:
            event = Event.objects.get(pk=event_id)
            event.title = data.get('title', event.title)
            event.start_time = datetime.strptime(data['start_time'], '%Y-%m-%dT%H:%M')
            event.end_time = datetime.strptime(data['end_time'], '%Y-%m-%dT%H:%M')
            event.save()
            return JsonResponse({'status': 'success'})
        except Event.DoesNotExist:
<<<<<<< HEAD
            return JsonResponse({'status': 'error', 'message': 'Event not found'}, status=404)
    return JsonResponse({'status': 'error', 'message': 'Invalid request'}, status=400)


class ContractView(DetailView):
    model = Contract
    template_name = "detail_contract.html"


class SubContractDetailView(DetailView):
    template_name = "detail_subcontract.html"
    model = SubContract

    def get_object(self):
        contract_pk = self.kwargs.get("contract_pk")
        subcontract_number = self.kwargs.get("subcontract_number")
        return SubContract.objects.get(contract__pk=contract_pk, subcontract_number=subcontract_number)
=======
            return JsonResponse({'status': 'error', 'message': 'Event not found'})
    return JsonResponse({'status': 'error', 'message': 'Invalid request method'})
>>>>>>> 94ad55eb
<|MERGE_RESOLUTION|>--- conflicted
+++ resolved
@@ -188,7 +188,15 @@
         return reverse_lazy('contract_detail', kwargs={'pk': contract_id})
 
 
-<<<<<<< HEAD
+from django.http import JsonResponse
+from .models import Event # Předpokládejme, že máš model pro události
+import json
+from datetime import datetime
+from django.contrib.auth.models import Group
+
+
+def calendar_view(request):
+    return render(request, 'calendar.html')
 def events_feed(request):
     events = Event.objects.all()
     events_list = []
@@ -199,17 +207,6 @@
             'end': event.end_time.strftime("%Y-%m-%dT%H:%M:%S"),
         })
     return JsonResponse(events_list, safe=False)
-=======
-from django.http import JsonResponse
-from .models import Event # Předpokládejme, že máš model pro události
-import json
-from datetime import datetime
-from django.contrib.auth.models import Group
-
-
-def calendar_view(request):
-    return render(request, 'calendar.html')
->>>>>>> 94ad55eb
 
 
 @csrf_exempt
@@ -276,9 +273,8 @@
             event.save()
             return JsonResponse({'status': 'success'})
         except Event.DoesNotExist:
-<<<<<<< HEAD
-            return JsonResponse({'status': 'error', 'message': 'Event not found'}, status=404)
-    return JsonResponse({'status': 'error', 'message': 'Invalid request'}, status=400)
+            return JsonResponse({'status': 'error', 'message': 'Event not found'})
+    return JsonResponse({'status': 'error', 'message': 'Invalid request method'})
 
 
 class ContractView(DetailView):
@@ -293,8 +289,4 @@
     def get_object(self):
         contract_pk = self.kwargs.get("contract_pk")
         subcontract_number = self.kwargs.get("subcontract_number")
-        return SubContract.objects.get(contract__pk=contract_pk, subcontract_number=subcontract_number)
-=======
-            return JsonResponse({'status': 'error', 'message': 'Event not found'})
-    return JsonResponse({'status': 'error', 'message': 'Invalid request method'})
->>>>>>> 94ad55eb
+        return SubContract.objects.get(contract__pk=contract_pk, subcontract_number=subcontract_number)