--- conflicted
+++ resolved
@@ -17,21 +17,12 @@
     </thead>
     <tbody class="table-group-divider">
         {% for subcontract in subcontracts %}
-<<<<<<< HEAD
-        <tr class="{% if subcontract.delta <= 7 %}table-danger{% elif subcontract.delta <= 14 %}table-warning{% endif %}">
-            <td align="center">{{ subcontract.contract.pk}} - {{ subcontract.subcontract_number }}</td>
-            <td>{{ subcontract.contract.contract_name }} - {{ subcontract.subcontract_name }}</td>
-            <td>{{ subcontract.contract.deadline }}</td>
-            <td align="center">{{ subcontract.contract.delta }}</td>
-            <td align="center"><a href="{% url 'subcontract_detail' contract_pk=subcontract.contract.pk subcontract_number=subcontract.subcontract_number %}" class="btn btn-custom">Detail</a></td>
-=======
         <tr class="text-center {% if subcontract.delta <= 7 %}table-danger{% elif subcontract.delta <= 14 %}table-warning{% endif %}">
             <td>{{ subcontract.contract.pk}} - {{ subcontract.subcontract_number }}</td>
             <td>{{ subcontract.contract.contract_name }} - {{ subcontract.subcontract_name }}</td>
             <td>{{ subcontract.contract.deadline|date:"d.m.Y" }}</td>
             <td>{{ subcontract.contract.delta }}</td>
             <td><a href="{% url 'subcontract_detail' contract_pk=subcontract.contract.pk subcontract_number=subcontract.subcontract_number %}" class="btn btn-custom">Detail</a></td>
->>>>>>> 2e377ab0
         </tr>
         {% empty %}
             Žádné podprojekty nenalezeny.
